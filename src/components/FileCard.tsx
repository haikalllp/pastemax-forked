--- conflicted
+++ resolved
@@ -1,34 +1,15 @@
-<<<<<<< HEAD
-// src/components/FileCard.tsx
-import React, {useState} from "react";
-import { FileData } from "../types/FileTypes";  // Corrected import
-import { Plus, X, FileText, Eye } from "lucide-react";
-import CopyButton from "./CopyButton";
-=======
-import React from 'react';
-import { FileCardProps } from '../types/FileTypes';
-import { Plus, X, FileText } from 'lucide-react';
+import { FileData } from '../types/FileTypes'; // Corrected import
+import { Plus, X, FileText, Eye } from 'lucide-react';
 import CopyButton from './CopyButton';
->>>>>>> 2e8d5ff4
 
 interface FileCardComponentProps {
   file: FileData;
   isSelected: boolean;
   toggleSelection: (path: string) => void;
   onPreview: (filePath: string) => void; // Add onPreview prop
-
 }
 
-<<<<<<< HEAD
-const FileCard = ({
-  file,
-  isSelected,
-  toggleSelection,
-  onPreview
-}: FileCardComponentProps) => {
-=======
-const FileCard = ({ file, isSelected, toggleSelection }: FileCardComponentProps) => {
->>>>>>> 2e8d5ff4
+const FileCard = ({ file, isSelected, toggleSelection, onPreview }: FileCardComponentProps) => {
   const { name, path: filePath, tokenCount } = file;
 
   // Format token count for display
@@ -62,11 +43,7 @@
           <Eye size={16} />
         </button>
         <CopyButton text={file.content} className="file-card-action">
-<<<<<<< HEAD
-            {""}
-=======
           {''}
->>>>>>> 2e8d5ff4
         </CopyButton>
       </div>
     </div>
